<!--
  ~ Copyright 2020 The Android Open Source Project
  ~
  ~ Licensed under the Apache License, Version 2.0 (the "License");
  ~ you may not use this file except in compliance with the License.
  ~ You may obtain a copy of the License at
  ~
  ~      https://www.apache.org/licenses/LICENSE-2.0
  ~
  ~ Unless required by applicable law or agreed to in writing, software
  ~ distributed under the License is distributed on an "AS IS" BASIS,
  ~ WITHOUT WARRANTIES OR CONDITIONS OF ANY KIND, either express or implied.
  ~ See the License for the specific language governing permissions and
  ~ limitations under the License.
  -->

<resources>
    <string name="app_name">Accompanist Sample</string>

    <string name="coil_title_basic">Coil: Basic</string>
    <string name="coil_title_lazy_row">Coil: Lazy row</string>
    <string name="coil_title_lazy_grid">Coil: Lazy grid</string>

    <string name="glide_title_basic">Glide: Basic</string>
    <string name="glide_title_lazy_row">Glide: Lazy row</string>
    <string name="glide_title_lazy_grid">Glide: Lazy grid</string>

    <string name="insets_title_basic">Insets: Basic</string>
    <string name="insets_title_fragment">Insets: Fragment</string>
    <string name="insets_title_list">Insets: Edge-to-edge list</string>
    <string name="insets_title_imeanim">Insets: IME Animations</string>

<<<<<<< HEAD
    <string name="horiz_pager_title_basics">HorizontalPager: Basic</string>
    <string name="horiz_pager_title_tabs">HorizontalPager: Tabs</string>
    <string name="vertical_pager_title_basics">VerticalPager: Basic</string>
=======
    <string name="horiz_pager_title_basics">Horizontal Pager: Basic</string>
    <string name="horiz_pager_with_indicator_title">Horizontal Pager: Indicator</string>
>>>>>>> 925bbce1

    <string name="flowlayout_title_column">Flow Layout: Column</string>
    <string name="flowlayout_title_row">Flow Layout: Row</string>

</resources><|MERGE_RESOLUTION|>--- conflicted
+++ resolved
@@ -30,14 +30,11 @@
     <string name="insets_title_list">Insets: Edge-to-edge list</string>
     <string name="insets_title_imeanim">Insets: IME Animations</string>
 
-<<<<<<< HEAD
-    <string name="horiz_pager_title_basics">HorizontalPager: Basic</string>
-    <string name="horiz_pager_title_tabs">HorizontalPager: Tabs</string>
-    <string name="vertical_pager_title_basics">VerticalPager: Basic</string>
-=======
     <string name="horiz_pager_title_basics">Horizontal Pager: Basic</string>
     <string name="horiz_pager_with_indicator_title">Horizontal Pager: Indicator</string>
->>>>>>> 925bbce1
+    <string name="horiz_pager_title_tabs">HorizontalPager: Tabs</string>
+
+    <string name="vertical_pager_title_basics">VerticalPager: Basic</string>
 
     <string name="flowlayout_title_column">Flow Layout: Column</string>
     <string name="flowlayout_title_row">Flow Layout: Row</string>
